import _init_paths
import argparse
import os
import numpy as np
import yaml
import copy
import torch
import torch.backends.cudnn as cudnn
import torch.optim as optim
import torch.utils.data
import torchvision.datasets as dset
import torchvision.transforms as transforms
import torchvision.utils as vutils
from torch.autograd import Variable
from dataload.dataloader import PoseDataset as PoseDataset_linemod
from lib.network import PoseNet, PoseRefineNet, GNNPoseNet
from lib.loss import Loss
from lib.loss_refiner import Loss_refine
from lib.transformations import euler_matrix, quaternion_matrix, quaternion_from_matrix
import wandb
from torch_geometric.data import Batch

device = torch.device("cuda" if torch.cuda.is_available() else "cpu")

if torch.cuda.is_available():
    print(f"Using GPU: {torch.cuda.get_device_name(0)}")
    cudnn.benchmark = True
    cudnn.deterministic = True
else:
    print('No GPU available, using CPU instead')
    os.environ["CUDA_VISIBLE_DEVICES"] = "-1"
    cudnn.benchmark = False
    cudnn.deterministic = False

#--------------------------------------------------------
# ARGUMENT PARSING: Setup the argument for training
#--------------------------------------------------------

parser = argparse.ArgumentParser()
parser.add_argument('--dataset_root', type=str, default = '', help='dataset root dir')
parser.add_argument('--model', type=str, default = '',  help='resume PoseNet model')
parser.add_argument('--refine_model', type=str, default = '',  help='resume PoseRefineNet model')
parser.add_argument('--refine_start', type=bool, default = False, help='whether to start with refinement')
parser.add_argument('--num_points', type=int, default = 500, help='number of points to sample')
parser.add_argument('--gnn', action='store_true', default=False, help='start training on the geometric model')
parser.add_argument('--batch_size', type=int, default=1, help='batch size for evaluation')
parser.add_argument('--no_cuda', action='store_true', default=False, help='disable CUDA (use CPU only)')

opt = parser.parse_args()

def main():
    num_objects = 13
    objlist = [1, 2, 4, 5, 6, 8, 9, 10, 11, 12, 13, 14, 15]
    num_points = 500
    iteration = 4
    
    # Force CPU if requested
    use_cuda = torch.cuda.is_available() and not opt.no_cuda
    device_str = "cuda" if use_cuda else "cpu"
    print(f"Using device: {device_str}")
    
    #--------------------------------------------------------
    # DATASET INITIALIZATION: Setup the dataset
    #--------------------------------------------------------
    dataset_config_dir = '../dataset/linemod/DenseFusion/Linemod_preprocessed/models'
    output_result_dir = 'experiments/eval_result/linemod'

    #--------------------------------------------------------
    # MODEL INITIALIZATION: Setup the estimator and refiner models
    #--------------------------------------------------------
    if opt.gnn:
        estimator = GNNPoseNet(num_points = num_points, num_obj = num_objects)
        estimator.to(device)
        if not(os.path.exists(opt.model)):
            print('File not found: {0}'.format(opt.model))
            exit(0)
        estimator.load_state_dict(torch.load(opt.model, map_location=torch.device(device)))
        estimator.eval()
        opt.refine = False
    else:
        estimator = PoseNet(num_points = num_points, num_obj = num_objects)
        estimator.to(device)
        if not(os.path.exists(opt.model)):
            print('File not found: {0}'.format(opt.model))
            exit(0)
        estimator.load_state_dict(torch.load(opt.model, map_location=torch.device(device)))
        estimator.eval()
        if os.path.exists(opt.refine_model):
            opt.refine = True
            refiner = PoseRefineNet(num_points = num_points, num_obj = num_objects)
            refiner.to(device)
            refiner.load_state_dict(torch.load(opt.refine_model))
            refiner.eval()
        else:
            opt.refine = False

    testdataset = PoseDataset_linemod(opt.dataset_root, 'eval', num_points=opt.num_points, add_noise=False, noise_trans=0.0, refine=opt.refine_start, device=device)
<<<<<<< HEAD
    testdataloader = torch.utils.data.DataLoader(testdataset, batch_size=1, shuffle=False, num_workers=opt.workers, collate_fn=testdataset.center_pad_collate)

=======
    
    testdataloader = torch.utils.data.DataLoader(
        testdataset, 
        batch_size=opt.batch_size,
        shuffle=False, 
        num_workers=0,
        pin_memory=use_cuda,
        collate_fn=testdataset.center_pad_collate
    )
    
    # Use actual batch size from dataloader
    bs = testdataloader.batch_size
    print(f"Evaluating with batch size: {bs}")
    
>>>>>>> b8ad865a
    sym_list = testdataset.get_sym_list()
    num_points_mesh = testdataset.get_num_points_mesh()
    criterion = Loss(num_points_mesh, sym_list)
    if opt.refine:
        criterion_refine = Loss_refine(num_points_mesh, sym_list)

    diameter = []
    if not(os.path.exists(dataset_config_dir)):
        print('Please set the correct dataset config dir!')
        exit(0)
    if not os.path.exists(output_result_dir):
        os.makedirs(output_result_dir)
    meta_file = open('{0}/models_info.yml'.format(dataset_config_dir), 'r')
    meta = yaml.safe_load(meta_file)
    for obj in objlist:
        diameter.append(meta[obj]['diameter'] / 1000.0 * 0.1)
    print("Diameter for each object (in meters):")
    print(diameter)

    success_count = [0 for i in range(num_objects)]
    num_count = [0 for i in range(num_objects)]
    # Add tracking for total distances per object
    total_distances = [0.0 for i in range(num_objects)]
    fw = open('{0}/eval_result_logs.txt'.format(output_result_dir), 'w')

    #--------------------------------------------------------
    # EVALUATION LOOP: Loop through the test dataset
    #--------------------------------------------------------
    for i, data in enumerate(testdataloader, 0):
        if len(data) == 1:
            print(data['error'][0])
            continue
        points = data['cloud']
        choose = data['choose']
        img = data['image']
        target = data['target']
        model_points = data['model_points']
        if opt.gnn:
            graph_data = data['graph'][0].to(device)
        idx = data['obj_id']
        if len(points.size()) == 2:
            print('No.{0} NOT Pass! Lost detection!'.format(i))
            fw.write('No.{0} NOT Pass! Lost detection!\n'.format(i))
            continue
        points, choose, img, target, model_points, idx = points.to(device), \
                                                                              choose.to(device), \
                                                                              img.to(device), \
                                                                              target.to(device), \
                                                                              model_points.to(device), \
                                                                              idx.to(device)

        # Get the actual batch size from the data
        batch_size = img.size(0)
        
        #--------------------------------------------------------
        # POSE INFERENCE: Estimate the initial pose using PoseNet
        #--------------------------------------------------------
        if opt.gnn:
            pred_r, pred_t, pred_c, emb = estimator(img, points, choose, graph_data, idx)
        else:
            pred_r, pred_t, pred_c, emb = estimator(img, points, choose, idx)
        pred_r = pred_r / torch.norm(pred_r, dim=2).view(batch_size, num_points, 1)
        pred_c = pred_c.view(batch_size, num_points)
        
        # Process each item in the batch
        for b in range(batch_size):
            how_max, which_max = torch.max(pred_c[b], 0)
            pred_t_b = pred_t.view(batch_size * num_points, 1, 3)
            which_idx = b * num_points + which_max
            
            my_r = pred_r[b][which_max].view(-1).cpu().data.numpy()
            my_t = (points[b][which_max] + pred_t_b[which_idx].view(3)).cpu().data.numpy()
            my_pred = np.append(my_r, my_t)

            #--------------------------------------------------------
            # REFINEMENT LOOP: Refine the pose using PoseRefineNet
            #--------------------------------------------------------
            if opt.refine:
                for ite in range(0, iteration):
                    T = Variable(torch.from_numpy(my_t.astype(np.float32))).to(device).view(1, 3).repeat(num_points, 1).contiguous().view(1, num_points, 3)
                    my_mat = quaternion_matrix(my_r)
                    R = Variable(torch.from_numpy(my_mat[:3, :3].astype(np.float32))).to(device).view(1, 3, 3)
                    my_mat[0:3, 3] = my_t
                    
                    new_points = torch.bmm((points[b].view(1, num_points, 3) - T), R).contiguous()
                    pred_r, pred_t = refiner(new_points, emb[b:b+1], idx[b:b+1])
                    pred_r = pred_r.view(1, 1, -1)
                    pred_r = pred_r / (torch.norm(pred_r, dim=2).view(1, 1, 1))
                    my_r_2 = pred_r.view(-1).cpu().data.numpy()
                    my_t_2 = pred_t.view(-1).cpu().data.numpy()
                    my_mat_2 = quaternion_matrix(my_r_2)
                    my_mat_2[0:3, 3] = my_t_2

                    my_mat_final = np.dot(my_mat, my_mat_2)
                    my_r_final = copy.deepcopy(my_mat_final)
                    my_r_final[0:3, 3] = 0
                    my_r_final = quaternion_from_matrix(my_r_final, True)
                    my_t_final = np.array([my_mat_final[0][3], my_mat_final[1][3], my_mat_final[2][3]])

                    my_pred = np.append(my_r_final, my_t_final)
                    my_r = my_r_final
                    my_t = my_t_final

            # Here 'my_pred' is the final pose estimation result after refinement ('my_r': quaternion, 'my_t': translation)

            #--------------------------------------------------------
            # RESULTS: Evaluate the pose estimation result for each object
            #--------------------------------------------------------
            model_points_b = model_points[b].cpu().detach().numpy()
            my_r_matrix = quaternion_matrix(my_r)[:3, :3]
            # Ensure my_t is properly shaped for broadcasting (3,)
            my_t_reshaped = my_t #if my_t.shape == (3,) else my_t.reshape(3)
            pred = np.dot(model_points_b, my_r_matrix.T) + my_t_reshaped
            target_b = target[b].cpu().detach().numpy()

            #--------------------------------------------------------
            # DISTANCE MEASURE: Calculate the distance between the estimated and ground truth poses
            #--------------------------------------------------------
            obj_idx = idx[b].item()
            if obj_idx in sym_list:
                pred_tensor = torch.from_numpy(pred.astype(np.float32)).to(device)
                target_tensor = torch.from_numpy(target_b.astype(np.float32)).to(device)
                pred_exp = pred_tensor.unsqueeze(1)
                target_exp = target_tensor.unsqueeze(0)
                dists = torch.norm(pred_exp - target_exp, dim=2)
                inds = dists.argmin(dim=1)
                target_matched = target_tensor[inds]
                dis = torch.mean(torch.norm(pred_tensor - target_matched, dim=1)).item()
            else:
                dis = np.mean(np.linalg.norm(pred - target_b, axis=1))

            # Add the distance to the total for this object
            total_distances[obj_idx] += dis
            
            if dis < diameter[obj_idx]:
                success_count[obj_idx] += 1
                print('No.{0} Obj_id {1} Pass! Distance: {2}'.format(i, obj_idx, dis))
                fw.write('No.{0} Obj_id {1} Pass! Distance: {2}\n'.format(i, obj_idx, dis))
            else:
                print('No.{0} Obj_id {1} NOT Pass! Distance: {2}'.format(i, obj_idx, dis))
                fw.write('No.{0} Obj_id {1} NOT Pass! Distance: {2}\n'.format(i, obj_idx, dis))
            num_count[obj_idx] += 1

    # Print individual object success rates and mean distances
    for i in range(num_objects):
        if num_count[i] > 0:
            mean_distance = total_distances[i] / num_count[i]
            print('Object {0} success rate: {1:.4f}, mean distance: {2:.4f}, diameter: {3:.4f}'.format(objlist[i], float(success_count[i]) / num_count[i], mean_distance, diameter[i]))
            fw.write('Object {0} success rate: {1:.4f}, mean distance: {2:.4f}, diameter: {3:.4f}\n'.format(objlist[i], float(success_count[i]) / num_count[i], mean_distance, diameter[i]))
    
    # Overall success rate
    print('ALL success rate: {0}'.format(float(sum(success_count)) / sum(num_count)))
    fw.write('ALL success rate: {0}\n'.format(float(sum(success_count)) / sum(num_count)))
    
    # Overall mean distance
    if sum(num_count) > 0:
        overall_mean_distance = sum(total_distances) / sum(num_count)
        print('ALL mean distance: {0}'.format(overall_mean_distance))
        fw.write('ALL mean distance: {0}\n'.format(overall_mean_distance))
        
    fw.close()


if __name__ == '__main__':
    main()<|MERGE_RESOLUTION|>--- conflicted
+++ resolved
@@ -95,11 +95,6 @@
             opt.refine = False
 
     testdataset = PoseDataset_linemod(opt.dataset_root, 'eval', num_points=opt.num_points, add_noise=False, noise_trans=0.0, refine=opt.refine_start, device=device)
-<<<<<<< HEAD
-    testdataloader = torch.utils.data.DataLoader(testdataset, batch_size=1, shuffle=False, num_workers=opt.workers, collate_fn=testdataset.center_pad_collate)
-
-=======
-    
     testdataloader = torch.utils.data.DataLoader(
         testdataset, 
         batch_size=opt.batch_size,
@@ -113,7 +108,6 @@
     bs = testdataloader.batch_size
     print(f"Evaluating with batch size: {bs}")
     
->>>>>>> b8ad865a
     sym_list = testdataset.get_sym_list()
     num_points_mesh = testdataset.get_num_points_mesh()
     criterion = Loss(num_points_mesh, sym_list)
